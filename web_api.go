// Package steamweb provides some basic binding for accessing the steam web api
//
// To properly use this package you must first set a steam api key it can use to authenticate
// with the API. You can obtain a key here https://steamcommunity.com/dev/apikey
//
// A key can be set using steam_webapi.SetKey or using the environment variable STEAM_TOKEN
//
// Some results are cached due to being static content that does not need to be updated frequently. These include:
// GetAppList, GetStoreMetaData, GetSchemaURL, GetSchemaOverview, GetSchemaItems, GetSupportedAPIList
package steamweb

import (
	"context"
	"encoding/json"
	"fmt"
	"github.com/leighmacdonald/steamid/v2/steamid"
	"github.com/mitchellh/mapstructure"
	"github.com/pkg/errors"
	"io"
	"net"
	"net/http"
	"net/url"
	"os"
	"regexp"
	"strconv"
	"strings"
	"sync"
	"time"
)

const baseURL = "https://api.steampowered.com%s?"

var (
	// ErrInvalidResponse is Returned when a non 200 response occurs
	ErrInvalidResponse = errors.New("Invalid response")
	// ErrServiceUnavailable is returned when the steam api is down / not available for some reason / it's tuesday
	ErrServiceUnavailable = errors.New("Service Unavailable")
	// ErrNoAPIKey is returned for functions that require an API key to use when one has not been set
	ErrNoAPIKey = errors.New("No steam web api key, to obtain one see: " +
		"https://steamcommunity.com/dev/apikey and call SetKey()")
	apiKey     = ""
	lang       = "en_US"
	cfgMu      = &sync.RWMutex{}
	httpClient = &http.Client{Timeout: time.Second * 10}
)

func init() {
	v, found := os.LookupEnv("STEAM_TOKEN")
	if found && v != "" {
		if err := SetKey(v); err != nil {
			fmt.Printf("Invalid steamid set from env: %v\n", err)
		}
	}
}

// SetKey will set the package level steam webapi key used for requests
//
// You can alternatively set the key with the environment variable `STEAM_TOKEN`
// To get a key see: https://steamcommunity.com/dev/apikey
func SetKey(key string) error {
	if len(key) != 32 && len(key) != 0 {
		return errors.New("Tried to set invalid key, must be 32 chars or 0 to remove it")
	}
	cfgMu.Lock()
	apiKey = key
	cfgMu.Unlock()
	return nil
}

// SetLang sets the package level language to use for results which have translations available
// ISO639-1 language code plus ISO 3166-1 alpha 2 country code of the language to return strings in.
// Some examples include en_US, de_DE, zh_CN, and ko_KR. Default: en_US
//
// The default language used is english (en_US) when no translations exist
func SetLang(newLang string) error {
	if len(newLang) != 5 {
		return errors.New("Invalid ISO_639-1 language code")
	}
	cfgMu.Lock()
	lang = strings.ToLower(newLang)
	cfgMu.Unlock()
	return nil
}

// App is a known steam application
type App struct {
	AppID int    `json:"appid"`
	Name  string `json:"name"`
}

// GetAppList Full list of every publicly facing program in the store/library.
func GetAppList(ctx context.Context) ([]App, error) {
	type response struct {
		AppList struct {
			Apps []App `json:"apps"`
		} `json:"applist"`
	}
	var r response
	err := apiRequest(ctx, "/ISteamApps/GetAppList/v2", nil, &r)
	if err != nil {
		return nil, err
	}
	return r.AppList.Apps, nil
}

// apiRequest is the base function that facilitates all HTTP requests to the API
func apiRequest(ctx context.Context, path string, values url.Values, target any) error {
	if apiKey == "" {
		return ErrNoAPIKey
	}
	u := fmt.Sprintf(baseURL, path)
	c, cancel := context.WithTimeout(ctx, time.Second*10)
	defer cancel()
	req, err := http.NewRequestWithContext(c, http.MethodGet, u, nil)
	if err != nil {
		return errors.Wrap(err, "Failed to create new request")
	}
	// TODO Should we make a new instance?
	if values != nil {
		values.Set("key", apiKey)
		values.Set("format", "json")
		req.URL.RawQuery = values.Encode()
	}
	resp, errG := httpClient.Do(req)
	if errG != nil {
		return errors.Wrap(errG, "Failed to perform http request")
	}
	b, errR := io.ReadAll(resp.Body)
	if errR != nil {
		return errors.Wrap(errR, "Failed to read response body")
	}
	defer func() {
		_ = resp.Body.Close()
	}()
	if resp.StatusCode != http.StatusOK {
		if resp.StatusCode == http.StatusServiceUnavailable {
			return ErrServiceUnavailable
		}
		return errors.Errorf("Invalid status code recieved: %d", resp.StatusCode)
	}
	if errU := json.Unmarshal(b, &target); errU != nil {
		return errors.Wrap(errU, "Failed to decode JSON response")
	}
	return nil
}

// PlayerSummary is the unaltered player summary from the steam official API
type PlayerSummary struct {
	SteamID                  steamid.SID64 `json:"steamid"`
	CommunityVisibilityState int           `json:"communityvisibilitystate"`
	ProfileState             int           `json:"profilestate"`
	PersonaName              string        `json:"personaname"`
	ProfileURL               string        `json:"profileurl"`
	Avatar                   string        `json:"avatar"`
	AvatarMedium             string        `json:"avatarmedium"`
	AvatarFull               string        `json:"avatarfull"`
	AvatarHash               string        `json:"avatarhash"`
	PersonaState             int           `json:"personastate"`
	RealName                 string        `json:"realname"`
	PrimaryClanID            string        `json:"primaryclanid"`
	TimeCreated              int           `json:"timecreated"`
	PersonaStateFlags        int           `json:"personastateflags"`
	LocCountryCode           string        `json:"loccountrycode"`
	LocStateCode             string        `json:"locstatecode"`
	LocCityID                int           `json:"loccityid"`
}

// PlayerSummaries will call GetPlayerSummaries on the valve WebAPI returning the players
// portion of the response as []PlayerSummary
//
// It will only accept up to 100 steamids in a single call
func PlayerSummaries(ctx context.Context, steamIDs steamid.Collection) ([]PlayerSummary, error) {
	type response struct {
		Response struct {
			Players []PlayerSummary `json:"players"`
		} `json:"response"`
	}
	if len(steamIDs) == 0 {
		return nil, errors.New("Too few steam ids, min 1")
	}
	if len(steamIDs) > 100 {
		return nil, errors.New("Too many steam ids, max 100")
	}
	var r response
	err := apiRequest(ctx, "/ISteamUser/GetPlayerSummaries/v0002/", url.Values{
		"steamids": []string{strings.Join(steamIDs.ToStringSlice(), ",")},
	}, &r)
	if err != nil {
		return nil, err
	}
	return r.Response.Players, err
}

// PlayerBanState contains a players current account ban status
type PlayerBanState struct {
	SteamID          steamid.SID64 `json:"SteamId"`
	CommunityBanned  bool          `json:"CommunityBanned"`
	VACBanned        bool          `json:"VACBanned"`
	NumberOfVACBans  int           `json:"NumberOfVACBans"`
	DaysSinceLastBan int           `json:"DaysSinceLastBan"`
	NumberOfGameBans int           `json:"NumberOfGameBans"`
	EconomyBan       string        `json:"EconomyBan"`
}

// GetPlayerBans fetches a players known steam bans. This includes bans that have "aged out" and are hidden on profiles.
// https://wiki.teamfortress.com/wiki/WebAPI/GetPlayerBans
func GetPlayerBans(ctx context.Context, steamIDs steamid.Collection) ([]PlayerBanState, error) {
	type response struct {
		Players []PlayerBanState `json:"players"`
	}
	if len(steamIDs) == 0 {
		return nil, errors.New("Too few steam ids, min 1")
	}
	if len(steamIDs) > 100 {
		return nil, errors.New("Too many steam ids, max 100")
	}
	var r response
	err := apiRequest(ctx, "/ISteamUser/GetPlayerBans/v1/", url.Values{
		"steamids": []string{strings.Join(steamIDs.ToStringSlice(), ",")},
	}, &r)
	if err != nil {
		return nil, err
	}
	return r.Players, err
}

// GetUserGroupList returns a list of a users public groups
func GetUserGroupList(ctx context.Context, steamID steamid.SID64) ([]steamid.GID, error) {
	type GetUserGroupListResponse struct {
		Response struct {
			Success bool `json:"success"`
			Groups  []struct {
				Gid int64 `json:"gid,string"`
			} `json:"groups"`
		} `json:"response"`
	}
	var r GetUserGroupListResponse
	err := apiRequest(ctx, "/ISteamUser/GetUserGroupList/v1", url.Values{
		"steamid": []string{steamID.String()},
	}, &r)
	if err != nil {
		return nil, err
	}
	var ids []steamid.GID
	for _, v := range r.Response.Groups {
		ids = append(ids, steamid.GID(v.Gid))
	}
	return ids, nil
}

// Friend contains a known user friendship
type Friend struct {
	SteamID      steamid.SID64 `json:"steamid"`
	Relationship string        `json:"relationship"`
	FriendSince  int           `json:"friend_since"`
}

// GetFriendList returns all the users friends if public
func GetFriendList(ctx context.Context, steamID steamid.SID64) ([]Friend, error) {
	type GetFriendListResponse struct {
		Friendslist struct {
			Friends []Friend `json:"friends"`
		} `json:"friendslist"`
	}
	var r GetFriendListResponse
	err := apiRequest(ctx, "/ISteamUser/GetFriendList/v1", url.Values{
		"steamid": []string{steamID.String()},
	}, &r)
	if err != nil {
		return nil, err
	}
	return r.Friendslist.Friends, nil
}

// ServerAtAddress holds individual server instance info for an IP
type ServerAtAddress struct {
	Addr     string        `json:"addr"`
	GmsIndex int           `json:"gmsindex"`
	AppID    steamid.AppID `json:"appid"`
	Gamedir  string        `json:"gamedir"`
	Region   int           `json:"region"`
	Secure   bool          `json:"secure"`
	Lan      bool          `json:"lan"`
	Gameport int           `json:"gameport"`
	Specport int           `json:"specport"`
}

// GetServersAtAddress Shows all steam-compatible servers related to a IPv4 Address.
func GetServersAtAddress(ctx context.Context, ipAddr net.IP) ([]ServerAtAddress, error) {
	type response struct {
		Response struct {
			Success bool              `json:"success"`
			Servers []ServerAtAddress `json:"servers"`
		} `json:"response"`
	}
	var r response
	err := apiRequest(ctx, "/ISteamApps/GetServersAtAddress/v0001", url.Values{
		"addr": []string{ipAddr.String()},
	}, &r)
	if err != nil {
		return nil, err
	}
	if !r.Response.Success {
		return nil, errors.New("Invalid response")
	}
	return r.Response.Servers, nil
}

<<<<<<< HEAD
// VersionCheckInfo contains results of the version check
=======
type Server struct {
	Addr       string `json:"addr"`
	Gameport   int    `json:"gameport"`
	Steamid    string `json:"steamid"`
	Name       string `json:"name"`
	Appid      int    `json:"appid"`
	Gamedir    string `json:"gamedir"`
	Version    string `json:"version"`
	Product    string `json:"product"`
	Region     int    `json:"region"`
	Players    int    `json:"players"`
	MaxPlayers int    `json:"max_players"`
	Bots       int    `json:"bots"`
	Map        string `json:"map"`
	Secure     bool   `json:"secure"`
	Dedicated  bool   `json:"dedicated"`
	Os         string `json:"os"`
	Gametype   string `json:"gametype"`
}

// GetServerList Shows all steam-compatible servers
func GetServerList(filters map[string]string) ([]Server, error) {
	type response struct {
		Response struct {
			Servers []Server `json:"servers"`
		} `json:"response"`
	}
	var r response
	filterStr := ""
	for k, v := range filters {
		filterStr += fmt.Sprintf("\\%s\\%s", k, v)
	}
	err := apiRequest("/IGameServersService/GetServerList/v1", url.Values{
		"filter": []string{filterStr},
		"limit":  []string{"25000"},
	}, &r)
	if err != nil {
		return nil, err
	}

	return r.Response.Servers, nil
}

>>>>>>> eda6e9d6
type VersionCheckInfo struct {
	Success           bool   `json:"success"`
	UpToDate          bool   `json:"up_to_date"`
	VersionIsListable bool   `json:"version_is_listable"`
	RequiredVersion   uint32 `json:"required_version"`
	Message           string `json:"message"`
}

// UpToDateCheck Check if a given app version is the most current available.
func UpToDateCheck(ctx context.Context, id steamid.AppID, version uint32) (*VersionCheckInfo, error) {
	type response struct {
		Response VersionCheckInfo `json:"response"`
	}
	var r response
	err := apiRequest(ctx, "/ISteamApps/UpToDateCheck/v1", url.Values{
		"appid":   []string{fmt.Sprintf("%d", id)},
		"version": []string{fmt.Sprintf("%d", version)},
	}, &r)
	if err != nil {
		return nil, err
	}
	if !r.Response.Success {
		return nil, ErrInvalidResponse
	}
	return &r.Response, nil
}

// GetNewsForAppOptions holds query options for fetching news
type GetNewsForAppOptions struct {
	MaxLength uint32   `json:"max_length"`
	EndDate   uint32   `json:"end_date"`
	Count     uint32   `json:"count"`
	Feeds     []string `json:"feeds"`
}

// NewsItem is an individual news entry
type NewsItem struct {
	GID           steamid.GID `json:"gid,string"`
	Title         string      `json:"title"`
	URL           string      `json:"url"`
	IsExternalURL bool        `json:"is_external_url"`
	Author        string      `json:"author"`
	Contents      string      `json:"contents"`
	FeedLabel     string      `json:"feedlabel"`
	Date          int         `json:"date"`
	FeedName      string      `json:"feedname"`
	FeedType      int         `json:"feed_type"`
	Appid         int         `json:"appid"`
	Tags          []string    `json:"tags,omitempty"`
}

// GetNewsForApp News feed for various games
func GetNewsForApp(ctx context.Context, id steamid.AppID, opts *GetNewsForAppOptions) ([]NewsItem, error) {
	type response struct {
		AppNews struct {
			AppID     steamid.AppID `json:"appid"`
			NewsItems []NewsItem    `json:"newsitems"`
			Count     int           `json:"count"`
		} `json:"appnews"`
	}
	v := url.Values{
		"appid": []string{fmt.Sprintf("%d", id)},
	}
	if opts != nil {
		if opts.MaxLength > 0 {
			v.Set("maxlength", fmt.Sprintf("%d", opts.MaxLength))
		}
		if opts.Count > 0 {
			v.Set("count", fmt.Sprintf("%d", opts.Count))
		}
		if opts.EndDate > 0 {
			v.Set("end_date", fmt.Sprintf("%d", opts.EndDate))
		}
		if len(opts.Feeds) > 0 {
			v.Set("feeds", strings.Join(opts.Feeds, ","))
		}
	}

	var r response
	err := apiRequest(ctx, "/ISteamNews/GetNewsForApp/v0002", v, &r)
	if err != nil {
		return nil, err
	}
	return r.AppNews.NewsItems, nil
}

// GetNumberOfCurrentPlayers Returns the current number of players for an app.
func GetNumberOfCurrentPlayers(ctx context.Context, id steamid.AppID) (int, error) {
	type response struct {
		Response struct {
			PlayerCount int `json:"player_count"`
			Result      int `json:"result"`
		} `json:"response"`
	}
	var r response
	err := apiRequest(ctx, "/ISteamUserStats/GetNumberOfCurrentPlayers/v1", url.Values{
		"appid": []string{fmt.Sprintf("%d", id)},
	}, &r)
	if err != nil {
		return 0, err
	}
	if r.Response.Result != 1 {
		return 0, ErrInvalidResponse
	}
	return r.Response.PlayerCount, nil
}

// PlayerStats contains the users in-game stats as k/v pairs along with the achievements. Depends on account visibility.
type PlayerStats struct {
	SteamID  steamid.SID64 `json:"steamID"`
	GameName string        `json:"gameName"`
	Stats    []struct {
		Name  string `json:"name"`
		Value int    `json:"value"`
	} `json:"stats"`
	Achievements []struct {
		Name     string `json:"name"`
		Achieved int    `json:"achieved"`
	} `json:"achievements"`
}

// GetUserStatsForGame currently 500 status with valid requests.
func GetUserStatsForGame(ctx context.Context, steamID steamid.SID64, appID steamid.AppID) (PlayerStats, error) {
	type response struct {
		PlayerStats PlayerStats `json:"playerstats"`
	}
	var r response
	err := apiRequest(ctx, "/ISteamUserStats/GetUserStatsForGame/v2", url.Values{
		"steamid": []string{steamID.String()},
		"appid":   []string{fmt.Sprintf("%d", appID)},
	}, &r)
	if err != nil {
		return PlayerStats{}, err
	}
	return r.PlayerStats, nil
}

// InventoryItem is an individual items from a users game inventory.
type InventoryItem struct {
	ID         int   `json:"id"`
	OriginalID int   `json:"original_id"`
	DefIndex   int   `json:"defindex"`
	Level      int   `json:"level"`
	Quality    int   `json:"quality"`
	Inventory  int64 `json:"inventory"`
	Quantity   int   `json:"quantity"`
	Origin     int   `json:"origin"`
	Equipped   []struct {
		Class int `json:"class"`
		Slot  int `json:"slot"`
	} `json:"equipped,omitempty"`
	FlagCannotTrade bool `json:"flag_cannot_trade,omitempty"`
	Attributes      []struct {
		DefIndex   int     `json:"defindex"`
		Value      any     `json:"value"`
		FloatValue float64 `json:"float_value"`
	} `json:"attributes"`
	FlagCannotCraft bool `json:"flag_cannot_craft,omitempty"`
}

// GetPlayerItems Lists items in a player's backpack.
// https://wiki.teamfortress.com/wiki/WebAPI/GetPlayerItems
func GetPlayerItems(ctx context.Context, steamID steamid.SID64, appID steamid.AppID) ([]InventoryItem, int, error) {
	type response struct {
		Result struct {
			Status           int             `json:"status"`
			NumBackpackSlots int             `json:"num_backpack_slots"`
			Items            []InventoryItem `json:"items"`
		} `json:"result"`
	}
	var r response
	err := apiRequest(ctx, fmt.Sprintf("/IEconItems_%d/GetPlayerItems/v0001/", appID), url.Values{
		"steamid": []string{steamID.String()},
	}, &r)
	if err != nil {
		return nil, 0, err
	}
	return r.Result.Items, r.Result.NumBackpackSlots, nil
}

// GetSchema retain legacy data shape by combining the new GetSchemaOverview and
// GetSchemaItems results.
//func GetSchema(appID steamid.AppID) ([]InventoryItem, error) {
//	return nil, nil
//}

// SchemaOverview contains all known attributes that an item might potentially have
type SchemaOverview struct {
	Status       int    `json:"status"`
	ItemsGameURL string `json:"items_game_url"`
	Qualities    struct {
		Normal         int `json:"Normal"`
		Rarity1        int `json:"rarity1"`
		Rarity2        int `json:"rarity2"`
		Vintage        int `json:"vintage"`
		Rarity3        int `json:"rarity3"`
		Rarity4        int `json:"rarity4"`
		Unique         int `json:"Unique"`
		Community      int `json:"community"`
		Developer      int `json:"developer"`
		SelfMade       int `json:"selfmade"`
		Customized     int `json:"customized"`
		Strange        int `json:"strange"`
		Completed      int `json:"completed"`
		Haunted        int `json:"haunted"`
		Collectors     int `json:"collectors"`
		PaintKitWeapon int `json:"paintkitweapon"`
	} `json:"qualities"`
	OriginNames []struct {
		Origin int    `json:"origin"`
		Name   string `json:"name"`
	} `json:"originNames"`
	Attributes []struct {
		Name              string `json:"name"`
		DefIndex          int    `json:"defindex"`
		AttributeClass    string `json:"attribute_class"`
		DescriptionString string `json:"description_string,omitempty"`
		DescriptionFormat string `json:"description_format,omitempty"`
		EffectType        string `json:"effect_type"`
		Hidden            bool   `json:"hidden"`
		StoredAsInteger   bool   `json:"stored_as_integer"`
	} `json:"attributes"`
	ItemSets []struct {
		ItemSet    string   `json:"item_set"`
		Name       string   `json:"name"`
		Items      []string `json:"items"`
		Attributes []struct {
			Name  string `json:"name"`
			Class string `json:"class"`
			Value any    `json:"value"`
		} `json:"attributes,omitempty"`
		StoreBundle string `json:"store_bundle,omitempty"`
	} `json:"item_sets"`
	AttributeControlledAttachedParticles []struct {
		System           string `json:"system"`
		ID               int    `json:"id"`
		AttachToRootBone bool   `json:"attach_to_rootbone"`
		Name             string `json:"name"`
		Attachment       string `json:"attachment,omitempty"`
	} `json:"attribute_controlled_attached_particles"`
	ItemLevels []struct {
		Name   string `json:"name"`
		Levels []struct {
			Level         int    `json:"level"`
			RequiredScore int    `json:"required_score"`
			Name          string `json:"name"`
		} `json:"levels"`
	} `json:"item_levels"`
	KillEaterScoreTypes []struct {
		Type      int    `json:"type"`
		TypeName  string `json:"type_name"`
		LevelData string `json:"level_data"`
	} `json:"kill_eater_score_types"`
	StringLookups []struct {
		TableName string `json:"table_name"`
		Strings   []struct {
			Index  int    `json:"index"`
			String string `json:"string"`
		} `json:"strings"`
	} `json:"string_lookups"`
}

// GetSchemaOverview undocumented newer endpoints, replaces GetSchema
// https://github.com/SteamDatabase/SteamTracking/commit/e71a1cd100dc7f35f3f26e94f1bf58e6ce9957c4
func GetSchemaOverview(ctx context.Context, appID steamid.AppID) (*SchemaOverview, error) {
	type response struct {
		Result SchemaOverview `json:"result"`
	}
	var r response
	err := apiRequest(ctx, fmt.Sprintf("/IEconItems_%d/GetSchemaOverview/v0001/", appID), url.Values{}, &r)
	if err != nil {
		return nil, err
	}
	return &r.Result, nil
}

// SchemaItemCapabilities contains what the items capabilities are
type SchemaItemCapabilities struct {
	Paintable           bool `json:"paintable"`
	Nameable            bool `json:"nameable"`
	CanCraftIfPurchased bool `json:"can_craft_if_purchased"`
	CanGiftWrap         bool `json:"can_gift_wrap"`
	CanCraftCount       bool `json:"can_craft_count"`
	CanCraftMark        bool `json:"can_craft_mark"`
	CanBeRestored       bool `json:"can_be_restored"`
	StrangeParts        bool `json:"strange_parts"`
	CanCardUpgrade      bool `json:"can_card_upgrade"`
	CanStrangify        bool `json:"can_strangify"`
	CanKillstreakify    bool `json:"can_killstreakify"`
	CanConsume          bool `json:"can_consume"`
}

// SchemaItemStyles contains the name for a style choice
type SchemaItemStyles struct {
	Name string `json:"name"`
}

// SchemaAttributes contains extra attributes
type SchemaAttributes struct {
	Name  string `json:"name"`
	Class string `json:"class"`
	Value any    `json:"value"`
}

// SchemaItem is an item in the game
type SchemaItem struct {
	Name              string                 `json:"name"`
	DefIndex          int                    `json:"defindex"`
	ItemClass         string                 `json:"item_class"`
	ItemTypeName      string                 `json:"item_type_name"`
	ItemName          string                 `json:"item_name"`
	ItemDescription   string                 `json:"item_description,omitempty"`
	ProperName        bool                   `json:"proper_name"`
	ItemSlot          string                 `json:"item_slot"`
	ModelPlayer       string                 `json:"model_player"`
	ItemQuality       int                    `json:"item_quality"`
	ImageInventory    string                 `json:"image_inventory"`
	MinILevel         int                    `json:"min_ilevel"`
	MaxILevel         int                    `json:"max_ilevel"`
	ImageURL          string                 `json:"image_url"`
	ImageURLLarge     string                 `json:"image_url_large"`
	DropType          string                 `json:"drop_type,omitempty"`
	CraftClass        string                 `json:"craft_class"`
	CraftMaterialType string                 `json:"craft_material_type"`
	Capabilities      SchemaItemCapabilities `json:"capabilities,omitempty"`
	Styles            []SchemaItemStyles     `json:"styles"`
	UsedByClasses     []string               `json:"used_by_classes,omitempty"`
	Attributes        []SchemaAttributes     `json:"attributes,omitempty"`
}

// GetSchemaItems undocumented newer endpoints
// All paged results are fetched and merged
// https://github.com/SteamDatabase/SteamTracking/commit/e71a1cd100dc7f35f3f26e94f1bf58e6ce9957c4
func GetSchemaItems(ctx context.Context, appID steamid.AppID) ([]SchemaItem, error) {
	type response struct {
		Result struct {
			Status       int          `json:"status"`
			ItemsGameURL string       `json:"items_game_url"`
			Items        []SchemaItem `json:"items"`
			Next         int          `json:"next"`
		} `json:"result"`
	}
	var (
		items []SchemaItem
		page  = 0
	)
	for {
		var r response
		err := apiRequest(ctx, fmt.Sprintf("/IEconItems_%d/GetSchemaItems/v1/", appID), url.Values{
			"start": []string{fmt.Sprintf("%d", page)},
		}, &r)
		if err != nil {
			return nil, err
		}
		if r.Result.Next == 0 {
			break
		}
		items = append(items, r.Result.Items...)
		page = r.Result.Next
	}
	return items, nil
}

// GetSchemaURL Returns a URL for the games' item_game.txt file.
func GetSchemaURL(ctx context.Context, appID steamid.AppID) (string, error) {
	type response struct {
		Result struct {
			Status       int    `json:"status"`
			ItemsGameURL string `json:"items_game_url"`
		} `json:"result"`
	}
	var r response
	err := apiRequest(ctx, fmt.Sprintf("/IEconItems_%d/GetSchemaURL/v0001/", appID), url.Values{}, &r)
	if err != nil {
		return "", err
	}
	if r.Result.Status != 1 {
		return "", ErrInvalidResponse
	}
	return r.Result.ItemsGameURL, nil
}

// Banners defines banners used in the store
type Banners struct {
	BaseFilename string `json:"basefilename"`
	Action       string `json:"action"`
	Placement    string `json:"placement"`
	ActionParam  string `json:"action_param"`
}

// CarouselData contains banners to display in store
type CarouselData struct {
	MaxDisplayBanners int       `json:"max_display_banners"`
	Banners           []Banners `json:"banners"`
}

// Children defines a child element
type Children struct {
	Name string `json:"name"`
	ID   string `json:"id"`
}

// Tabs defines the store tabs avail
type Tabs struct {
	Label            string     `json:"label"`
	ID               string     `json:"id"`
	ParentID         int        `json:"parent_id"`
	UseLargeCells    bool       `json:"use_large_cells"`
	Default          bool       `json:"default"`
	Children         []Children `json:"children"`
	Home             bool       `json:"home"`
	DropdownPrefabID int64      `json:"dropdown_prefab_id,omitempty"`
	ParentName       string     `json:"parent_name,omitempty"`
}

// AllElement is an all element
type AllElement struct {
	ID            int    `json:"id"`
	LocalizedText string `json:"localized_text"`
}

// Elements is a basic ui element
type Elements struct {
	Name          any    `json:"name"`
	LocalizedText string `json:"localized_text"`
	ID            int    `json:"id"`
}

// Filters defines user data filters
type Filters struct {
	ID                  int        `json:"id"`
	Name                string     `json:"name"`
	URLHistoryParamName string     `json:"url_history_param_name"`
	AllElement          AllElement `json:"all_element"`
	Elements            []Elements `json:"elements"`
	Count               int        `json:"count"`
}

// Sorters defines different sort fields
type Sorters struct {
	ID            int64  `json:"id"`
	Name          string `json:"name"`
	DataType      string `json:"data_type"`
	SortField     string `json:"sort_field"`
	SortReversed  bool   `json:"sort_reversed"`
	LocalizedText string `json:"localized_text"`
}

// SorterIds base id for tracking sorting
type SorterIds struct {
	ID int64 `json:"id"`
}

// SortingPrefabs has prefabs sorting details
type SortingPrefabs struct {
	ID                  int64       `json:"id"`
	Name                string      `json:"name"`
	URLHistoryParamName string      `json:"url_history_param_name"`
	SorterIds           []SorterIds `json:"sorter_ids"`
}

// Sorting defines current sorting
type Sorting struct {
	Sorters        []Sorters        `json:"sorters"`
	SortingPrefabs []SortingPrefabs `json:"sorting_prefabs"`
}

// Dropdowns contains store dropdowns
type Dropdowns struct {
	ID                  int    `json:"id"`
	Name                string `json:"name"`
	Type                string `json:"type"`
	LabelText           string `json:"label_text"`
	URLHistoryParamName string `json:"url_history_param_name"`
}

// Config is the prefab config
type Config struct {
	DropdownID         int    `json:"dropdown_id"`
	Name               string `json:"name"`
	Enabled            bool   `json:"enabled"`
	DefaultSelectionID int    `json:"default_selection_id"`
}

// Prefabs is for handling store prefabs
type Prefabs struct {
	ID     int64    `json:"id"`
	Name   string   `json:"name"`
	Config []Config `json:"config"`
}

// DropdownData contains dropdown info
type DropdownData struct {
	Dropdowns []Dropdowns `json:"dropdowns"`
	Prefabs   []Prefabs   `json:"prefabs"`
}

// PlayerClassData contains base class info
type PlayerClassData struct {
	ID            int    `json:"id"`
	BaseName      string `json:"base_name"`
	LocalizedText string `json:"localized_text"`
}

// PopularItems defines the item ordering
type PopularItems struct {
	DefIndex int `json:"def_index"`
	Order    int `json:"order"`
}

// HomePageData shows popular items for home page
type HomePageData struct {
	HomeCategoryID int            `json:"home_category_id"`
	PopularItems   []PopularItems `json:"popular_items"`
}

// StoreMetaData is the parent store container for an app
type StoreMetaData struct {
	CarouselData    CarouselData      `json:"carousel_data"`
	Tabs            []Tabs            `json:"tabs"`
	Filters         []Filters         `json:"filters"`
	Sorting         Sorting           `json:"sorting"`
	DropdownData    DropdownData      `json:"dropdown_data"`
	PlayerClassData []PlayerClassData `json:"player_class_data"`
	HomePageData    HomePageData      `json:"home_page_data"`
}

// GetStoreMetaData Returns a URL for the games' item_game.txt file.
func GetStoreMetaData(ctx context.Context, appID steamid.AppID) (*StoreMetaData, error) {
	type response struct {
		Result StoreMetaData `json:"result"`
	}
	var r response
	err := apiRequest(ctx, fmt.Sprintf("/IEconItems_%d/GetStoreMetaData/v0001/", appID), url.Values{}, &r)
	if err != nil {
		return nil, err
	}
	return &r.Result, nil
}

// SupportedAPIMethods returns known api methods
type SupportedAPIMethods struct {
	Name       string                  `json:"name"`
	Version    int                     `json:"version"`
	HTTPMethod string                  `json:"httpmethod"`
	Parameters []SupportedAPIParameter `json:"parameters"`
}

// SupportedAPIParameterType defines a typed API parameter
type SupportedAPIParameterType string

//goland:noinspection GoUnusedConst
const (
	PTString SupportedAPIParameterType = "string"
	PTUint32 SupportedAPIParameterType = "uint32"
	PTUint64 SupportedAPIParameterType = "uint64"
)

// SupportedAPIParameter returns api parameters
type SupportedAPIParameter struct {
	Name        string                    `json:"name"`
	Type        SupportedAPIParameterType `json:"type"`
	Optional    bool                      `json:"optional"`
	Description string                    `json:"description"`
}

// SupportedAPIInterfaces returns known api methods
type SupportedAPIInterfaces struct {
	Name    string                `json:"name"`
	Methods []SupportedAPIMethods `json:"methods"`
}

// GetSupportedAPIList Lists all available WebAPI interfaces.
func GetSupportedAPIList(ctx context.Context) ([]SupportedAPIInterfaces, error) {
	type response struct {
		Apilist struct {
			Interfaces []SupportedAPIInterfaces `json:"interfaces"`
		} `json:"apilist"`
	}
	var r response
	err := apiRequest(ctx, "/ISteamWebAPIUtil/GetSupportedAPIList/v0001/", url.Values{}, &r)
	if err != nil {
		return nil, err
	}
	return r.Apilist.Interfaces, nil
}

// ResolveVanityURL Resolve vanity URL parts to a 64-bit ID
func ResolveVanityURL(ctx context.Context, query string) (steamid.SID64, error) {
	type response struct {
		Response struct {
			SteamID steamid.SID64 `json:"steamid"`
			Success int           `json:"success"`
		} `json:"response"`
	}
	const purl = "steamcommunity.com/profiles/"
	query = strings.Replace(query, " ", "", -1)
	if strings.Contains(query, purl) {
		if string(query[len(query)-1]) == "/" {
			query = query[0 : len(query)-1]
		}
		output, err := strconv.ParseInt(query[strings.Index(query, purl)+len(purl):], 10, 64)
		if err != nil {
			return 0, errors.Wrapf(err, "Failed to parse int from query")
		}
		if len(strconv.FormatInt(output, 10)) != 17 {
			return 0, errors.Wrapf(err, "Invalid string length")
		}
		return steamid.SID64(output), nil
	} else if strings.Contains(query, "steamcommunity.com/id/") {
		if string(query[len(query)-1]) == "/" {
			query = query[0 : len(query)-1]
		}
		query = query[strings.Index(query, "steamcommunity.com/id/")+len("steamcommunity.com/id/"):]
	}
	var r response
	err := apiRequest(ctx, "/ISteamUser/ResolveVanityURL/v0001/", url.Values{"vanityurl": []string{query}}, &r)
	if err != nil {
		return 0, err
	}
	return r.Response.SteamID, nil
}

// GetSteamLevel Lists all available WebAPI interfaces.
func GetSteamLevel(ctx context.Context, sid steamid.SID64) (int, error) {
	type response struct {
		Response struct {
			// The steam level of the player.
			PlayerLevel int `json:"player_level"`
		} `json:"response"`
	}
	var r response
	err := apiRequest(ctx, "/IPlayerService/GetSteamLevel/v1/", url.Values{
		"steamid": []string{sid.String()},
	}, &r)
	if err != nil {
		return -1, err
	}
	return r.Response.PlayerLevel, nil
}

// RecentGame contains high level info about one of the users recent games
type RecentGame struct {
	AppID                  steamid.AppID `json:"appid"`
	Name                   string        `json:"name"`
	Playtime2Weeks         int           `json:"playtime_2weeks"`
	PlaytimeForever        int           `json:"playtime_forever"`
	ImgIconURL             string        `json:"img_icon_url"`
	ImgLogoURL             string        `json:"img_logo_url"`
	PlaytimeWindowsForever int           `json:"playtime_windows_forever"`
	PlaytimeMacForever     int           `json:"playtime_mac_forever"`
	PlaytimeLinuxForever   int           `json:"playtime_linux_forever"`
}

// GetRecentlyPlayedGames Lists recently played games
// No results returned is usually due to privacy settings
func GetRecentlyPlayedGames(ctx context.Context, sid steamid.SID64) ([]RecentGame, error) {
	type response struct {
		Response struct {
			TotalCount int          `json:"total_count"`
			Games      []RecentGame `json:"games"`
		} `json:"response"`
	}
	var r response
	err := apiRequest(ctx, "/IPlayerService/GetRecentlyPlayedGames/v1", url.Values{
		"steamid": []string{sid.String()},
		"count":   []string{"10"},
	}, &r)
	if err != nil {
		return nil, err
	}
	return r.Response.Games, nil
}

// OwnedGame contains metadata about a users owned game
type OwnedGame struct {
	// An integer containing the program's ID.
	AppID steamid.AppID `json:"appid"`
	// A string containing the program's publicly facing title.
	Name string `json:"name"`
	// An integer of the player's total playtime, denoted in minutes.
	PlaytimeForever int `json:"playtime_forever"`
	// The program icon's file name see: IconURL
	ImgIconURL string `json:"img_icon_url"`
	// The program logo's file name see: LogoURL
	ImgLogoURL               string `json:"img_logo_url"`
	PlaytimeWindowsForever   int    `json:"playtime_windows_forever"`
	PlaytimeMacForever       int    `json:"playtime_mac_forever"`
	PlaytimeLinuxForever     int    `json:"playtime_linux_forever"`
	HasCommunityVisibleStats bool   `json:"has_community_visible_stats,omitempty"`
	// An integer of the player's playtime in the past 2 weeks, denoted in minutes.
	Playtime2Weeks int `json:"playtime_2weeks,omitempty"`
}

// IconURL returns a url to the game icon image
func (g OwnedGame) IconURL() string {
	return fmt.Sprintf("https://media.steampowered.com/steamcommunity/public/images/apps/%d/%s.jpg", g.AppID, g.ImgIconURL)
}

// LogoURL returns a url to the game logo image
func (g OwnedGame) LogoURL() string {
	return fmt.Sprintf("https://media.steampowered.com/steamcommunity/public/images/apps/%d/%s.jpg", g.AppID, g.ImgLogoURL)
}

// GetOwnedGames Lists all owned games
// No results returned is usually due to privacy settings
func GetOwnedGames(ctx context.Context, sid steamid.SID64) ([]OwnedGame, error) {
	type response struct {
		Response struct {
			GameCount int         `json:"game_count"`
			Games     []OwnedGame `json:"games"`
		} `json:"response"`
	}
	var r response
	err := apiRequest(ctx, "/IPlayerService/GetOwnedGames/v1", url.Values{
		"steamid":                   []string{sid.String()},
		"include_appinfo":           []string{"true"},
		"include_played_free_games": []string{"true"},
	}, &r)
	if err != nil {
		return nil, err
	}
	return r.Response.Games, nil
}

// Badge is a badge belonging to a user
type Badge struct {
	// BadgeID. currently no official badge schema is available.
	BadgeID int `json:"badgeid"`
	Level   int `json:"level"`
	// Unix timestamp of when the steam user acquired the badge.
	CompletionTime int `json:"completion_time"`
	// The experience this badge is worth, contributing toward the steam account's player_xp.
	Xp int `json:"xp"`
	// The amount of people who has this badge.
	Scarcity int `json:"scarcity"`
	// Provided if the badge relates to an app (trading cards).
	AppID steamid.AppID `json:"appid,omitempty"`
	// Provided if the badge relates to an app (trading cards); the value doesn't seem to be an item
	// in the steam accounts backpack, however the value minus 1 seems to be the item ID for the
	// emoticon granted for crafting this badge, and the value minus 2 seems to be the background granted.
	CommunityItemID string `json:"communityitemid,omitempty"`
	// Provided if the badge relates to an app (trading cards).
	BorderColor int `json:"border_color,omitempty"`
}

// BadgeStatus contains the current progress on the badge
type BadgeStatus struct {
	Badges                     []Badge `json:"badges"`
	PlayerXp                   int     `json:"player_xp"`
	PlayerLevel                int     `json:"player_level"`
	PlayerXpNeededToLevelUp    int     `json:"player_xp_needed_to_level_up"`
	PlayerXpNeededCurrentLevel int     `json:"player_xp_needed_current_level"`
}

// GetBadges Lists all badges for a user
// No results returned is usually due to privacy settings
func GetBadges(ctx context.Context, sid steamid.SID64) (*BadgeStatus, error) {
	type response struct {
		Response BadgeStatus `json:"response"`
	}
	var r response
	err := apiRequest(ctx, "/IPlayerService/GetBadges/v1", url.Values{
		"steamid": []string{sid.String()},
	}, &r)
	if err != nil {
		return nil, err
	}
	return &r.Response, nil
}

// BadgeQuestStatus tracks if the user has completed a badge quest
type BadgeQuestStatus struct {
	// Quest ID; no schema is currently available.
	QuestID int `json:"questid"`
	// Whether the steam account has completed this quest.
	Completed bool `json:"completed"`
}

// GetCommunityBadgeProgress Lists all badges for a user
// No results returned is usually due to privacy settings
func GetCommunityBadgeProgress(ctx context.Context, sid steamid.SID64) ([]BadgeQuestStatus, error) {
	type response struct {
		Response struct {
			// Array of quests (actions required to unlock a badge)
			Quests []BadgeQuestStatus `json:"quests"`
		} `json:"response"`
	}
	var r response
	err := apiRequest(ctx, "/IPlayerService/GetCommunityBadgeProgress/v1", url.Values{
		"steamid": []string{sid.String()},
	}, &r)
	if err != nil {
		return nil, err
	}
	return r.Response.Quests, nil
}

// Asset is an in game asset
type Asset struct {
	//Descriptions []struct {
	//	Name  string `json:"name" mapstructure:"name"`
	//	Value string `json:"value" mapstructure:"value"`
	//	Color string `json:"color,omitempty" mapstructure:"color"`
	//} `json:"descriptions" mapstructure:"descriptions,omitempty"`
	Descriptions    any    `json:"descriptions" mapstructure:"descriptions"`
	FraudWarnings   any    `json:"fraudwarnings" mapstructure:"fraudwarnings"`
	Tradable        string `json:"tradable" mapstructure:"tradable"`
	BackgroundColor string `json:"background_color" mapstructure:"background_color"`
	IconURL         string `json:"icon_url" mapstructure:"icon_url"`
	Name            string `json:"name" mapstructure:"name"`
	Type            string `json:"type" mapstructure:"type"`
	NameColor       string `json:"name_color" mapstructure:"name_color"`
	Actions         any    `json:"actions" mapstructure:"actions"`
}

// GetAssetClassInfo gets info on items/assets
func GetAssetClassInfo(ctx context.Context, appID steamid.AppID, classIds []int) ([]Asset, error) {
	type response struct {
		Result map[string]any `json:"result"`
	}
	v := url.Values{
		"appid": []string{fmt.Sprintf("%d", appID)},
		// The ISO639-1 language code for the language all localized strings should be returned in.
		// Not all strings have been translated to every language. If a language does not have a string,
		// the English string will be returned instead. If this parameter is omitted the string token will
		// be returned for the strings.
		"language":    []string{lang},
		"class_count": []string{fmt.Sprintf("%d", len(classIds))},
	}
	for i := 0; i < len(classIds); i++ {
		//v.Set(fmt.Sprintf("class_name%d", i), "x")
		v.Set(fmt.Sprintf("classid%d", i), fmt.Sprintf("%d", classIds[i]))
	}
	var r response
	err := apiRequest(ctx, "/ISteamEconomy/GetAssetClassInfo/v0001", v, &r)
	if err != nil {
		return nil, err
	}
	success, found := r.Result["success"]
	if !found || !success.(bool) {
		return nil, ErrInvalidResponse
	}
	delete(r.Result, "success")
	var assets []Asset
	for _, val := range r.Result {
		var s Asset
		if errD := mapstructure.Decode(val, &s); errD != nil {
			return nil, errD
		}
		assets = append(assets, s)
	}
	return assets, nil
}

// GetGroupMembers fetches all steamids that belong to a steam group.
// WARN: This does not use the actual steam api and instead fetches and parses the groups XML data. This endpoint
// is far more heavily rate limited by steam.
func GetGroupMembers(ctx context.Context, groupID steamid.GID) (steamid.Collection, error) {
	rx := regexp.MustCompile(`<steamID64>(\d+)</steamID64>`)
	if !groupID.Valid() {
		return nil, errors.New("Invalid steam group ID")
	}
	lCtx, cancel := context.WithTimeout(ctx, time.Second*20)
	defer cancel()
	req, reqErr := http.NewRequestWithContext(lCtx, "GET", fmt.Sprintf("https://steamcommunity.com/gid/%d/memberslistxml/?xml=1", groupID), nil)
	if reqErr != nil {
		return nil, errors.Wrapf(reqErr, "Failed to create request")
	}
	resp, respErr := httpClient.Do(req)
	if respErr != nil {
		return nil, errors.Wrapf(reqErr, "Failed to perform request")
	}
	body, bodyErr := io.ReadAll(resp.Body)
	if bodyErr != nil {
		return nil, errors.Wrapf(reqErr, "Failed to read response body")
	}
	var found steamid.Collection
	for _, match := range rx.FindAllStringSubmatch(string(body), -1) {
		sid, errSid := steamid.StringToSID64(match[1])
		if errSid != nil {
			return nil, errors.Wrapf(errSid, "Found invalid ID: %s", match[1])
		}
		found = append(found, sid)
	}
	return found, nil
}<|MERGE_RESOLUTION|>--- conflicted
+++ resolved
@@ -277,12 +277,12 @@
 	Addr     string        `json:"addr"`
 	GmsIndex int           `json:"gmsindex"`
 	AppID    steamid.AppID `json:"appid"`
-	Gamedir  string        `json:"gamedir"`
+	GameDir  string        `json:"gamedir"`
 	Region   int           `json:"region"`
 	Secure   bool          `json:"secure"`
 	Lan      bool          `json:"lan"`
-	Gameport int           `json:"gameport"`
-	Specport int           `json:"specport"`
+	GamePort int           `json:"gameport"`
+	SpecPort int           `json:"specport"`
 }
 
 // GetServersAtAddress Shows all steam-compatible servers related to a IPv4 Address.
@@ -306,16 +306,14 @@
 	return r.Response.Servers, nil
 }
 
-<<<<<<< HEAD
-// VersionCheckInfo contains results of the version check
-=======
+// Server contains details for servers returned from the master server list
 type Server struct {
 	Addr       string `json:"addr"`
-	Gameport   int    `json:"gameport"`
+	GamePort   int    `json:"gameport"`
 	Steamid    string `json:"steamid"`
 	Name       string `json:"name"`
 	Appid      int    `json:"appid"`
-	Gamedir    string `json:"gamedir"`
+	GameDir    string `json:"gamedir"`
 	Version    string `json:"version"`
 	Product    string `json:"product"`
 	Region     int    `json:"region"`
@@ -326,11 +324,11 @@
 	Secure     bool   `json:"secure"`
 	Dedicated  bool   `json:"dedicated"`
 	Os         string `json:"os"`
-	Gametype   string `json:"gametype"`
+	GameType   string `json:"gametype"`
 }
 
 // GetServerList Shows all steam-compatible servers
-func GetServerList(filters map[string]string) ([]Server, error) {
+func GetServerList(ctx context.Context, filters map[string]string) ([]Server, error) {
 	type response struct {
 		Response struct {
 			Servers []Server `json:"servers"`
@@ -341,7 +339,7 @@
 	for k, v := range filters {
 		filterStr += fmt.Sprintf("\\%s\\%s", k, v)
 	}
-	err := apiRequest("/IGameServersService/GetServerList/v1", url.Values{
+	err := apiRequest(ctx, "/IGameServersService/GetServerList/v1", url.Values{
 		"filter": []string{filterStr},
 		"limit":  []string{"25000"},
 	}, &r)
@@ -352,7 +350,7 @@
 	return r.Response.Servers, nil
 }
 
->>>>>>> eda6e9d6
+// VersionCheckInfo contains results of the version check
 type VersionCheckInfo struct {
 	Success           bool   `json:"success"`
 	UpToDate          bool   `json:"up_to_date"`
@@ -1047,12 +1045,12 @@
 	Playtime2Weeks int `json:"playtime_2weeks,omitempty"`
 }
 
-// IconURL returns a url to the game icon image
+// IconURL returns an url to the game icon image
 func (g OwnedGame) IconURL() string {
 	return fmt.Sprintf("https://media.steampowered.com/steamcommunity/public/images/apps/%d/%s.jpg", g.AppID, g.ImgIconURL)
 }
 
-// LogoURL returns a url to the game logo image
+// LogoURL returns an url to the game logo image
 func (g OwnedGame) LogoURL() string {
 	return fmt.Sprintf("https://media.steampowered.com/steamcommunity/public/images/apps/%d/%s.jpg", g.AppID, g.ImgLogoURL)
 }
